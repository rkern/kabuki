 #!/usr/bin/python
from __future__ import division
from copy import copy

import numpy as np
import numpy.lib.recfunctions as rec
from ordereddict import OrderedDict

import pymc as pm
import warnings

import kabuki

class Parameter(object):
    """Specify a parameter of a model.

    :Arguments:
        name <str>: Name of parameter.

    :Optional:
        create_group_node <bool=True>: Create group nodes for parameter.
        create_subj_nodes <bool=True>: Create subj nodes for parameter.
        is_bottom_node <bool=False>: Is node at the bottom of the hierarchy (e.g. likelihoods)
        lower <float>: Lower bound (e.g. for a uniform distribution).
        upper <float>: Upper bound (e.g. for a uniform distribution).
        init <float>: Initialize to value.
        vars <dict>: User-defined variables, can be anything you later
            want to access.
        optional <bool=False>: Only create distribution when included.
            Otherwise, set to default value (see below).
        default <float>: Default value if optional=True.
        verbose <int=0>: Verbosity.
    """

    def __init__(self, name, create_group_node=True, create_subj_nodes=True,
                 is_bottom_node=False, lower=None, upper=None, init=None,
                 vars=None, default=None, optional=False, verbose=0):
        self.name = name
        self.create_group_node = create_group_node
        self.create_subj_nodes = create_subj_nodes
        self.is_bottom_node = is_bottom_node
        self.lower = lower
        self.upper = upper
        self.init = init
        self.vars = vars
        self.optional = optional
        self.default = default
        self.verbose = verbose

        if self.optional and self.default is None:
            raise ValueError("Optional parameters have to have a default value.")

        self.group_nodes = OrderedDict()
        self.var_nodes = OrderedDict()
        self.subj_nodes = OrderedDict()

        # Pointers that get overwritten
        self.group = None
        self.subj = None
        self.tag = None
        self.data = None
        self.idx = None

    def reset(self):
        self.group = None
        self.subj = None
        self.tag = None
        self.data = None
        self.idx = None

    def get_full_name(self):
        if self.idx is not None:
            if self.tag is not None:
                return '%s%s%i'%(self.name, self.tag, self.idx)
            else:
                return '%s%i'%(self.name, self.idx)
        else:
            if self.tag is not None:
                return '%s%s'%(self.name, self.tag)
            else:
                return self.name

    full_name = property(get_full_name)

    def __repr__(self):
        return object.__repr__(self).replace(' object ', " '%s' "%self.name)


class Hierarchical(object):
    """Creation of hierarchical Bayesian models in which each subject
    has a set of parameters that are constrained by a group distribution.

    :Arguments:
        data : numpy.recarray
            Input data with a row for each trial.
            Must contain the following columns:
              * 'rt': Reaction time of trial in seconds.
              * 'response': Binary response (e.g. 0->error, 1->correct)
            May contain:
              * 'subj_idx': A unique ID (int) of the subject.
              * Other user-defined columns that can be used in depends_on
                keyword.

    :Optional:
        include : tuple
            If the model has optional arguments, they
            can be included as a tuple of strings here.

        is_group_model : bool
            If True, this results in a hierarchical
            model with separate parameter distributions for each
            subject. The subject parameter distributions are
            themselves distributed according to a group parameter
            distribution.

        depends_on : dict
            Specifies which parameter depends on data
            of a column in data. For each unique element in that
            column, a separate set of parameter distributions will be
            created and applied. Multiple columns can be specified in
            a sequential container (e.g. list)

            :Example:

            >>> depends_on={'param1':['column1']}

            Suppose column1 has the elements 'element1' and
            'element2', then parameters 'param1('element1',)' and
            'param1('element2',)' will be created and the
            corresponding parameter distribution and data will be
            provided to the user-specified method get_liklihood().

        trace_subjs : bool
             Save trace for subjs (needed for many
             statistics so probably a good idea.)

        plot_var : bool
             Plot group variability parameters
             (i.e. variance of Normal distribution.)

    :Note:
        This class must be inherited. The child class must provide
        the following functions:
            * get_group_node(param): Return group mean distribution for param.
            * get_var_node(param): Return group variability distribution for param.
            * get_subj_node(param): Return subject distribution for param.
            * get_bottom_node(param, params): Return distribution
                  for nodes at the bottom of the hierarchy param (e.g. the model
                  likelihood). params contains the associated model
                  parameters.

        In addition, the variable self.params must be defined as a
        list of Paramater().

    """

    def __init__(self, data, is_group_model=None, depends_on=None, trace_subjs=True, plot_subjs=False, plot_var=False, include=()):
        # Init
        self.include = set(include)

        self.nodes = {}
        self.mc = None
        self.trace_subjs = trace_subjs
        self.plot_subjs = plot_subjs
        self.plot_var = plot_var

        #add data_idx field to data
        assert('data_idx' not in data.dtype.names),'A field named data_idx was found in the data file, please change it.'
        new_dtype = data.dtype.descr + [('data_idx', '<i8')]
        new_data = np.empty(data.shape, dtype=new_dtype)
        for field in data.dtype.fields:
            new_data[field] = data[field]
        new_data['data_idx'] = np.arange(len(data))
        data = new_data
        self.data = data

        if not depends_on:
            self.depends_on = {}
        else:
            # Support for supplying columns as a single string
            # -> transform to list
            for key in depends_on:
                if type(depends_on[key]) is str:
                    depends_on[key] = [depends_on[key]]
            # Check if column names exist in data
            for depend_on in depends_on.itervalues():
                for elem in depend_on:
                    if elem not in self.data.dtype.names:
                        raise KeyError, "Column named %s not found in data." % elem
            self.depends_on = depends_on

        if is_group_model is None:
            if 'subj_idx' in data.dtype.names:
                if len(np.unique(data['subj_idx'])) != 1:
                    self.is_group_model = True
                else:
                    self.is_group_model = False
            else:
                self.is_group_model = False

        else:
            if is_group_model:
                if 'subj_idx' not in data.dtype.names:
                    raise ValueError("Group models require 'subj_idx' column in input data.")

            self.is_group_model = is_group_model

        # Should the model incorporate multiple subjects
        if self.is_group_model:
            self._subjs = np.unique(data['subj_idx'])
            self._num_subjs = self._subjs.shape[0]


    def _get_data_depend(self):
        """Partition data according to self.depends_on.

        :Returns:
            List of tuples with the data, the corresponding parameter
            distribution and the parameter name.

        """

        params = {} # use subj parameters to feed into model
        # Create new params dict and copy over nodes
        for name, param in self.params_include.iteritems():
            # Bottom nodes are created later
            if name in self.depends_on or param.is_bottom_node:
                continue
            if self.is_group_model and param.create_subj_nodes:
                params[name] = param.subj_nodes['']
            else:
                params[name] = param.group_nodes['']

        depends_on = copy(self.depends_on)

        # Make call to recursive function that does the partitioning
        data_dep = self._get_data_depend_rec(self.data, depends_on, params, [])

        return data_dep

    def _get_data_depend_rec(self, data, depends_on, params, dep_name, param=None):
        """Recursive function to partition data and params according
        to depends_on.

        """
        if len(depends_on) != 0: # If depends are present
            data_params = []
            # Get first param from depends_on
            param_name = depends_on.keys()[0]
            col_name = depends_on.pop(param_name) # Take out param
            depend_elements = np.unique(data[col_name])
            # Loop through unique elements
            for depend_element in depend_elements:
                # Append dependent element name.
                dep_name.append(depend_element)
                # Extract rows containing unique element
                data_dep = data[data[col_name] == depend_element]

                # Add a key that is only the col_name that links to
                # the correct dependent nodes. This is the central
                # trick so that later on the get_bottom_node can use
                # params[col_name] and the observed will get linked to
                # the correct nodes automatically.
                param = self.params_include[param_name]

                # Add the node
                if self.is_group_model and param.create_subj_nodes:
                    params[param_name] = param.subj_nodes[str(depend_element)]
                else:
                    params[param_name] = param.group_nodes[str(depend_element)]
                # Recursive call with one less dependency and the selected data.
                data_param = self._get_data_depend_rec(data_dep,
                                                       depends_on=copy(depends_on),
                                                       params=copy(params),
                                                       dep_name = copy(dep_name),
                                                       param = param)
                data_params += data_param
                # Remove last item (otherwise we would always keep
                # adding the dep elems of in one column)
                dep_name.pop()
            return data_params

        else: # Data does not depend on anything (anymore)
            return [(data, params, dep_name)]

    def create_nodes(self, retry=20):
        """Set group level distributions. One distribution for each
        parameter.

        :Arguments:
            retry : int
                How often to retry when model creation
                failed (due to bad starting values).

        """
        def _create():
            for name, param in self.params_include.iteritems():
                # Bottom nodes are created elsewhere
                if param.is_bottom_node:
                    continue
                # Check if parameter depends on data
                if name in self.depends_on.keys():
                    self._set_dependent_param(param)
                else:
                    self._set_independet_param(param)

        # Include all defined parameters by default.
        self.non_optional_params = [param.name for param in self.params if not param.optional]

        # Create params dictionary
        self.params_dict = OrderedDict()
        for param in self.params:
            self.params_dict[param.name] = param
        self.params_include = OrderedDict()
        for param in self.params:
            if param.name in self.include or not param.optional:
                self.params_include[param.name] = param

        tries = 0
        while(True):
            try:
                _create()
            except (pm.ZeroProbability, ValueError) as e:
                if tries < retry:
                    tries += 1
                    continue
                else:
                    raise pm.ZeroProbability, e
            break

        # Init bottom nodes
        for param in self.params_include.itervalues():
            if not param.is_bottom_node:
                continue
            self._set_bottom_nodes(param, init=True)

        # Create bottom nodes
        for param in self.params_include.itervalues():
            if not param.is_bottom_node:
                continue
            self._set_bottom_nodes(param, init=False)

        # Create model dictionary
        self.nodes = {}
        for name, param in self.params_include.iteritems():
            for tag, node in param.group_nodes.iteritems():
                self.nodes[name+tag+'_group'] = node
            for tag, node in param.subj_nodes.iteritems():
                self.nodes[name+tag+'_subj'] = node
            for tag, node in param.var_nodes.iteritems():
                self.nodes[name+tag+'_var'] = node

        return self.nodes

    def map(self, runs=2, max_retry=4, warn_crit=5, **kwargs):
        """
        Find MAP and set optimized values to nodes.

        :Arguments:
            runs : int
                How many runs to make with different starting values
            max_retry : int
                If model creation fails, how often to retry per run
            warn_crit: float
                How far must the two best fitting values be apart in order to print a warning message

        :Returns:
            pymc.MAP object of model.

        :Note:
            Forwards additional keyword arguments to pymc.MAP().

        """

        from operator import attrgetter

        maps = []

        for i in range(runs):
            retries = 0
            # Sometimes initial values are badly chosen, so retry.
            while True:
                try:
                    # (re)create nodes to get new initival values
                    self.create_nodes()
                    m = pm.MAP(self.nodes, **kwargs)
                    m.fit()
                    print m.logp
                    maps.append(m)
                except pm.ZeroProbability as e:
                    retries += 1
                    if retries >= max_retry:
                        raise e
                    else:
                        continue
                break

        # We want to use values of the best fitting model
        sorted_maps = sorted(maps, key=attrgetter('logp'))
        max_map = sorted_maps[-1]

        # If maximum logp values are not in the same range, there
        # could be a problem with the model.
        if runs >= 2:
            abs_err = np.abs(sorted_maps[-1].logp - sorted_maps[-2].logp)
            if abs_err > warn_crit:
                print "Warning! Two best fitting MAP estimates are %f apart. Consider using more runs to avoid local minima." % abs_err

        # Set values of nodes
        for name, node in max_map._dict_container.iteritems():
            if type(node) is pm.ArrayContainer:
                for i,subj_node in enumerate(node):
                    if not subj_node.observed:
                        self.nodes[name][i].value = subj_node.value
            elif not node.observed:
                self.nodes[name].value = node.value

        return max_map

    def mcmc(self, *args, **kwargs):
        """
        Returns pymc.MCMC object of model.

        :Note:
            Forwards arguments to pymc.MCMC().

        """

        if not self.nodes:
            self.create_nodes()

        self.mc = pm.MCMC(self.nodes, *args, **kwargs)

        return self.mc

    def sample(self, *args, **kwargs):
        """Sample from posterior.

        :Note:
            Forwards arguments to pymc.MCMC.sample().

        """
        if not self.mc:
            self.mcmc()

        if ('hdf5' in dir(pm.database)) and \
           (type(self.mc.db) is pm.database.hdf5.Database):
            with warnings.catch_warnings():
                warnings.simplefilter('ignore', pm.database.hdf5.tables.NaturalNameWarning)
                self.mc.sample(*args, **kwargs)
        else:
            self.mc.sample(*args, **kwargs)

        return self.mc

    def print_group_stats(self):
        try:
            self.stats()
            kabuki.analyze.print_group_stats(self._stats)
        except AttributeError:
            raise ValueError("No model found.")
<<<<<<< HEAD

        kabuki.analyze.print_group_stats(self.mc.stats())
=======
>>>>>>> e8173f1f

    def print_stats(self):
        try:
            self.stats()
            kabuki.analyze.print_stats(self._stats)
        except AttributeError:
            raise ValueError("No model found.")
<<<<<<< HEAD

        kabuki.analyze.print_stats(self.mc.stats())
=======
    
>>>>>>> e8173f1f

    def _set_dependent_param(self, param):
        """Set parameter that depends on data.

        :Arguments:
            param_name : string
                Name of parameter that depends on data for
                which to set distributions.

        """

        # Get column names for provided param_name
        depends_on = self.depends_on[param.name]

        # Get unique elements from the columns
        data_dep = self.data[depends_on]
        uniq_data_dep = np.unique(data_dep)

        # Loop through unique elements
        for uniq_date in uniq_data_dep:
            # Select data
            data_dep_select = self.data[(data_dep == uniq_date)]

            # Create name for parameter
            tag = str(uniq_date)

            # Create parameter distribution from factory
            param.tag = tag
            param.data = data_dep_select
            if param.create_group_node:
                param.group_nodes[tag] = self.get_group_node(param)
            else:
                param.group_nodes[tag] = None
            param.reset()

            if self.is_group_model and param.create_subj_nodes:
                # Create appropriate subj parameter
                self._set_subj_nodes(param, tag, data_dep_select)

        return self

    def _set_independet_param(self, param):
        """Set parameter that does _not_ depend on data.

        :Arguments:
            param_name : string
                Name of parameter.

        """

        # Parameter does not depend on data
        # Set group parameter
        param.tag = ''
        param.group_nodes[''] = self.get_group_node(param)
        param.reset()

        if self.is_group_model and param.create_subj_nodes:
            self._set_subj_nodes(param, '', self.data)

        return self

    def _set_subj_nodes(self, param, tag, data):
        """Set nodes with a parent.

        :Arguments:
            param_name : string
                Name of parameter.
            tag : string
                Element name.
            data : numpy.recarray
                Part of the data the parameter
                depends on.

        """
        # Generate subj variability parameter var
        param.tag = 'var'+tag
        param.data = data
        param.var_nodes[tag] = self.get_var_node(param)
        param.reset()

        # Init
        param.subj_nodes[tag] = np.empty(self._num_subjs, dtype=object)
        # Create subj parameter distribution for each subject
        for subj_idx,subj in enumerate(self._subjs):
            data_subj = data[data['subj_idx']==subj]
            param.data = data_subj
            param.group = param.group_nodes[tag]
            param.var = param.var_nodes[tag]
            param.tag = tag
            param.idx = subj_idx
            param.subj_nodes[tag][subj_idx] = self.get_subj_node(param)
            param.reset()

        return self

    def _set_bottom_nodes(self, param, init=False):
        """Set parameter node that has no parent.

        :Arguments:
            param_name : string
                Name of parameter.

        :Optional:
            init : bool
                Initialize parameter.

        """
        # Divide data and parameter distributions according to self.depends_on
        data_dep = self._get_data_depend()

        # Loop through parceled data and params and create an observed stochastic
        for i, (data, params_dep, dep_name) in enumerate(data_dep):
            dep_name = str(dep_name)
            if init:
                if self.is_group_model and param.create_subj_nodes:
                    param.subj_nodes[dep_name] = np.empty(self._num_subjs, dtype=object)
                else:
                    param.subj_nodes[dep_name] = None
            else:
                self._create_bottom_node(param, data, params_dep, dep_name, i)

        return self

    def _create_bottom_node(self, param, data, params, dep_name, idx):
        """Create parameter node object which has no parent.

        :Note:
            Called by self._set_bottom_node().

        :Arguments:
            param_name : string
                Name of parameter.
            data : numpy.recarray
                Data on which parameter depends on.
            params : list
                List of parameters the node depends on.
            dep_name : str
                Element name the node depends on.
            idx : int
                Subject index.

        """
        if self.is_group_model:
            for i,subj in enumerate(self._subjs):
                # Select data belonging to subj
                data_subj = data[data['subj_idx'] == subj]
                # Skip if subject was not tested on this condition
                if len(data_subj) == 0:
                    continue
                # Select params belonging to subject
                selected_subj_nodes = {}
                # Create new params dict and copy over nodes
                for selected_param in self.params_include.itervalues():
                    # Since groupless nodes are not created in this function we
                    # have to search for the correct node and include it in
                    # the params.
                    if not selected_param.create_subj_nodes:
                        if selected_param.subj_nodes.has_key(dep_name):
                            selected_subj_nodes[selected_param.name] = selected_param.group_nodes[dep_name]
                        else:
                            selected_subj_nodes[selected_param.name] = params[selected_param.name]
                    else:
                        if selected_param.subj_nodes.has_key(dep_name):
                            selected_subj_nodes[selected_param.name] = selected_param.subj_nodes[dep_name][i]
                        else:
                            selected_subj_nodes[selected_param.name] = params[selected_param.name][i]

                # Call to the user-defined function!
                param.tag = dep_name
                param.idx = i
                param.data = data_subj
                param.subj_nodes[dep_name][i] = self.get_bottom_node(param, selected_subj_nodes)
                param.reset()
        else: # Do not use subj params, but group ones
            # Since group nodes are not created in this function we
            # have to search for the correct node and include it in
            # the params
            for selected_param in self.params_include.itervalues():
                if selected_param.subj_nodes.has_key(dep_name):
                    params[selected_param.name] = selected_param.subj_nodes[dep_name]

            param.tag = dep_name
            param.data = data
            param.subj_nodes[dep_name] = self.get_bottom_node(param, params)
            param.reset()

        return self

    def compare_all_pairwise(self):
        """Perform all pairwise comparisons of dependent parameter
        distributions (as indicated by depends_on).

        :Stats generated:
            * Mean difference
            * 5th and 95th percentile

        """
        from scipy.stats import scoreatpercentile
        from itertools import combinations

        print "Parameters\tMean difference\t5%\t95%"
        # Loop through dependent parameters and generate stats
        for params in self.group_nodes_dep.itervalues():
            # Loop through all pairwise combinations
            for p0,p1 in combinations(params, 2):
                diff = self.group_nodes[p0].trace()-self.group_nodes[p1].trace()
                perc_5 = scoreatpercentile(diff, 5)
                perc_95 = scoreatpercentile(diff, 95)
                print "%s vs %s\t%.3f\t%.3f\t%.3f" %(p0, p1, np.mean(diff), perc_5, perc_95)

    def plot_all_pairwise(self):
        """Plot all pairwise posteriors to find correlations."""
        import matplotlib.pyplot as plt
        import scipy as sp
        import scipy.stats
        from itertools import combinations
        #size = int(np.ceil(np.sqrt(len(data_deps))))
        fig = plt.figure()
        fig.subplots_adjust(wspace=0.4, hspace=0.4)
        # Loop through all pairwise combinations
        for i,(p0,p1) in enumerate(combinations(self.group_nodes.values())):
            fig.add_subplot(6,6,i+1)
            plt.plot(p0.trace(), p1.trace(), '.')
            (a_s,b_s,r,tt,stderr) = sp.stats.linregress(p0.trace(), p1.trace())
            reg = sp.polyval((a_s, b_s), (np.min(p0.trace()), np.max(p0.trace())))
            plt.plot((np.min(p0.trace()), np.max(p0.trace())), reg, '-')
            plt.xlabel(p0.__name__)
            plt.ylabel(p1.__name__)
<<<<<<< HEAD

            #plt.plot
=======
            
        plt.draw()
>>>>>>> e8173f1f

    def get_node(self, node_name, params):
        """Returns the node object with node_name from params if node
        is included in model, otherwise returns default value.

        """
        if node_name in self.include:
            return params[node_name]
        else:
            assert self.params_dict[node_name].default is not None, "Default value of not-included parameter not set."
            return self.params_dict[node_name].default

    def stats(self, *args, **kwargs):
        """
        smart call of MCMC.stats() for the model
        """
        try:
            nchains = self.mc.db.chains
        except AttributeError:
            raise ValueError("No model found.")

        #check which chain is going to be "stat"
        if 'chain' in kwargs:
            i_chain = kwargs['chain']
        else:
            i_chain = nchains

        #compute stats
        try:
            if self._stats_chain==i_chain:
                return self._stats
        except AttributeError:
            self._stats = self.mc.stats(*args, **kwargs)
            self._stats_chain = i_chain
            return self._stats 



    #################################
    # Methods that can be overwritten
    #################################
    def get_group_node(self, param):
        """Create and return a uniform prior distribution for group
        parameter 'param'.

        This is used for the group distributions.

        """
        return pm.Uniform(param.full_name,
                          lower=param.lower,
                          upper=param.upper,
                          value=param.init,
                          verbose=param.verbose)

    def get_var_node(self, param):
        """Create and return a Uniform prior distribution for the
        variability parameter 'param'.

        Note, that we chose a Uniform distribution rather than the
        more common Gamma (see Gelman 2006: "Prior distributions for
        variance parameters in hierarchical models").

        This is used for the variability fo the group distribution.

        """
        return pm.Uniform(param.full_name, lower=0., upper=10.,
                          value=.1, plot=self.plot_var)

    def get_subj_node(self, param):
        """Create and return a Truncated Normal distribution for
        'param' centered around param.group with standard deviation
        param.var and initialization value param.init.

        This is used for the individual subject distributions.

        """
        return pm.TruncatedNormal(param.full_name,
                                  a=param.lower,
                                  b=param.upper,
                                  mu=param.group,
                                  var=param.var**-2,
                                  plot=self.plot_subjs,
                                  trace=self.trace_subjs,
                                  value=param.init)<|MERGE_RESOLUTION|>--- conflicted
+++ resolved
@@ -454,29 +454,10 @@
         return self.mc
 
     def print_group_stats(self):
-        try:
-            self.stats()
-            kabuki.analyze.print_group_stats(self._stats)
-        except AttributeError:
-            raise ValueError("No model found.")
-<<<<<<< HEAD
-
         kabuki.analyze.print_group_stats(self.mc.stats())
-=======
->>>>>>> e8173f1f
 
     def print_stats(self):
-        try:
-            self.stats()
-            kabuki.analyze.print_stats(self._stats)
-        except AttributeError:
-            raise ValueError("No model found.")
-<<<<<<< HEAD
-
         kabuki.analyze.print_stats(self.mc.stats())
-=======
-    
->>>>>>> e8173f1f
 
     def _set_dependent_param(self, param):
         """Set parameter that depends on data.
@@ -705,13 +686,9 @@
             plt.plot((np.min(p0.trace()), np.max(p0.trace())), reg, '-')
             plt.xlabel(p0.__name__)
             plt.ylabel(p1.__name__)
-<<<<<<< HEAD
-
-            #plt.plot
-=======
-            
+
         plt.draw()
->>>>>>> e8173f1f
+
 
     def get_node(self, node_name, params):
         """Returns the node object with node_name from params if node
@@ -746,7 +723,7 @@
         except AttributeError:
             self._stats = self.mc.stats(*args, **kwargs)
             self._stats_chain = i_chain
-            return self._stats 
+            return self._stats
 
 
 
